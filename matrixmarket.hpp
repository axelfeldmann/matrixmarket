--- conflicted
+++ resolved
@@ -281,7 +281,6 @@
     };
 }
 
-<<<<<<< HEAD
 ///////////////////////////////////////////////////////////////////////////////
 
 template<typename CoordType, typename ValueType>
@@ -375,7 +374,4 @@
     };
 }
 
-} // namespace MatrixMarket
-=======
-}
->>>>>>> c14af365
+} // namespace MatrixMarket